# from cmath import inf
from cmath import acos
from signal import signal
import subprocess
import argparse
from tkinter.messagebox import NO
import numpy as np
import math
import precice
from precice import action_write_initial_data, action_write_iteration_checkpoint
from pathlib import Path
from datetime import datetime
import os

import gym
from gym import spaces
from mesh_parser import FoamMesh

import time
import psutil
from utils import get_cfg_data, parse_probe_lines, make_parallel_config, load_file, parallel_precice_dict, find_interface_patches, open_file, get_coupling_data
from utils import robust_readline
import utils
import xmltodict
import copy
import pandas as pd

from os.path import join
import os

# def unload_module(module_name):
#     import sys
#     try:
#         del sys.modules[module_name]
#     except Exception as e:
#         print(e)
#         pass


class OpenFoamRLEnv(gym.Env):
    """
    RL Env via a dummy precice adapter class
    standard OpenAI gym functions (step, reset, close, render)
    internal functions starts with '_' (e.g. _make_run_folders)
    problem setup functions starts with setup_ (e.g. setup_env_obs_act)
    """
    metadata = {"render_modes": [], "render_fps": 4}

    def __init__(self, options) -> None:
        super().__init__()

        self.__options = copy.deepcopy(options)

        # gym env attributes:
        self.__is_initialized = False
        self.__prerun_needed = None
        self.__is_first_reset = True  # if True, gym env reset has been called at least once
        # action_ and observation_space will be set in _set_precice_data
        self.action_space = None
        self.observation_space = None

        self.__patch_data = None

        max_time, _ = get_coupling_data('', self.__options['precice_cfg']) 
        self.__init_max_time = float(max_time)

        self.run_folders = self._make_run_folders()

        scaler_variables, vector_variables, mesh_list, mesh_variables = \
            get_cfg_data('', self.__options['precice_cfg'])


        print(scaler_variables, vector_variables, mesh_list, mesh_variables)
        # select only RL-Gym meshes
        mesh_list = [x for x in mesh_list if 'rl' in x.lower()]
        self.__mesh_variables = mesh_variables
        self.__mesh_list = mesh_list

        # scaler and vector variables should be used to define the size of action space
        self.scaler_variables = scaler_variables
        self.vector_variables = vector_variables

        # coupling attributes:
        self.__precice_dt = None
        self.__interface = None  # preCICE interface
        self.__time_window = None
        self.__t = None
        self.__prerun_t = None
        self.__mesh_id = None
        self.__dim = None
        self.__vertex_ids = None

        # solver attributes:
        self.__solver_run = []  # physical solver
        self.__solver_full_reset = False  # if True, run foam-preprocess upon every reset

        # observations and rewards are obtained from post-processing files
        self.__probes_rewards_data = {}
        self.__postprocessing_filehandler_dict = {}
        self.__precice_read_data = {}
        
        
        #self.setup_env_obs_act()
        self.action_space = spaces.Box(
            low=-0.00001, high=0.00001, shape=(1, ), dtype=np.float64)
        self.observation_space = spaces.Box(
            low=-np.inf, high=np.inf, shape=(11,), dtype=np.float64)

    def __del__(self):
        # close all the open files
        self._close_postprocessing_files()
        if self.__interface:
            try:
                print('crashing the interface using negative timestep')
                self.__interface.advance(-1)
                # another idea is to advance with random actions till the coupling finish and finalize
                # self.__interface.finalize()
            except Exception as e:
                pass
        # print('delete the interface')
        # self.__interface.finalize()

    def _make_run_folders(self):
        # 1- clean the case file
        # 2- run grid preprocessor on the original OpenFoam case files
        # 3- parse mesh data from the case folder to get the rl-grid
        # 4- duplicate xml file for parallel processing
        # 5- replicate the folders using a mix of symbolic links and modified preciceDict

        shell_cmd = self.__options.get("foam_shell_cmd", "")
        case_path = self.__options.get("case_path", "")
        clean_cmd = self.__options.get("clean_cmd", "")
        preprocess_cmd = self.__options.get("preprocess_cmd", "")
        prerun_needed = self.__options.get("prerun_needed", False)
        prerun_time = self.__options.get("prerun_time", 0.0)
        prerun_cmd = self.__options.get("prerun_cmd", "")

        self._launch_subprocess(shell_cmd, clean_cmd, case_path, cmd_type='clean')
        self._launch_subprocess(shell_cmd, preprocess_cmd, case_path, cmd_type='preprocess')
        if prerun_needed:
             self._launch_subprocess(shell_cmd, prerun_cmd, case_path, cmd_type='prerun')

        # Create an empty folder for the RL_Gym to run OpenFoam
        cwd = Path.cwd()
        time_str = datetime.now().strftime('%d%m%Y_%H%M%S')
        run_folder_name = f'rl_gym_run_{time_str}'
        run_folder = cwd.joinpath(run_folder_name)
        try:
            run_folder.mkdir(parents=True, exist_ok=True)
        except Exception as e:
            raise Exception(f'failed to create run folder: {e}')

        case_path_str = self.__options['case_path']
        source_folder_str = join(str(cwd), case_path_str)

        # parse solver mesh data
        patch_list = find_interface_patches(load_file(join(source_folder_str, 'system'), 'preciceDict'))
        self.__patch_data = self.setup_mesh_data(case_path, patch_list)

        # Create a n_parallel case_folders as symbolic links

        run_folder_list = []

        for idx_ in range(self.__options['n_parallel_env']):
            dist_folder_str = str(run_folder) + '/' + case_path_str + f'_{idx_}'
            run_folder_list.append(dist_folder_str)
            try:
                os.system(f'cp -rs {source_folder_str} {dist_folder_str}')
            except Exception as e:
                raise Exception(f'Failed to create symbolic links to foam case files: {e}')

            precicedict_str = load_file(dist_folder_str + "/system/", 'preciceDict')
            # print(precicedict_str)
            new_string = parallel_precice_dict(precicedict_str, idx_)
            # print(new_string)
            # delete the symbolic link
            complete_filepath = f'{dist_folder_str}/system/preciceDict'

            os.system(f"rm {complete_filepath}")
            with open(complete_filepath, 'w') as file_obj:
                file_obj.write(new_string)

        # Get a new version of precice-config.xml
        parallel_tree = make_parallel_config(str(cwd) + '/', "precice-config.xml", self.__options['n_parallel_env'], run_folder_list, use_mapping=True)
        precice_config_parallel_file = str(run_folder) + "/precice-config.xml"

        with open(precice_config_parallel_file, 'w') as file_obj:
            file_obj.write(xmltodict.unparse(parallel_tree, encoding='utf-8', pretty=True))

        os.chdir(str(run_folder))
        os.system(f'cp ../{shell_cmd} .')

        # we don't want symbolic links to the paraview files
        # os.system(f'rm -f {dist_folder_str}/case.foam')
        # os.system(f'rm -f {dist_folder_str}/case.OpenFOAM')

        # os.system(f'cp {source_folder_str}/case.foam {dist_folder_str}/case.foam')
        # os.system(f'cp {source_folder_str}/case.OpenFOAM {dist_folder_str}/case.OpenFOAM')

        self.__options['precice_cfg'] = precice_config_parallel_file
        return run_folder_list

    # gym methods:
    def reset(self, *, seed=None, return_info=False):
        super().reset(seed=seed)

        # get the solver-launch options
        shell_cmd = self.__options.get("foam_shell_cmd", "")
        case_path = self.__options.get("case_path", "")
        clean_cmd = self.__options.get("clean_cmd", "")
        softclean_cmd = self.__options.get("softclean_cmd", "")
        preprocess_cmd = self.__options.get("preprocess_cmd", "")
        prerunclean_cmd = self.__options.get("prerunclean_cmd", "")
        run_cmd = self.__options.get("run_cmd", "")
        self.__solver_full_reset = self.__options.get("solver_full_reset", self.__solver_full_reset)
        self.__prerun_needed = self.__options.get("prerun_needed", False)

        
        self.__max_time = self.__init_max_time

        for p_idx in range(self.__options['n_parallel_env']):
            p_case_path = case_path + f'_{p_idx}'
            # clean the log files
            if self.__prerun_needed:
                self._launch_subprocess(shell_cmd, prerunclean_cmd, p_case_path, cmd_type='prerunclean')
            else:
                self._launch_subprocess(shell_cmd, softclean_cmd, p_case_path, cmd_type='softclean')

        if len(self.__postprocessing_filehandler_dict) > 0:
            self._close_postprocessing_files()

        # run open-foam solver
        if len(self.__solver_run) > 0:
            raise Exception('solver_run pointer is not cleared -- should not reach here')

        for p_idx in range(self.__options['n_parallel_env']):
            p_case_path = case_path + f'_{p_idx}'
            if self.__options['is_dummy_run']:
                p_process = self._launch_dummy_subprocess(p_idx, p_case_path)
            else:
                p_process = self._launch_subprocess(shell_cmd, run_cmd, p_case_path, cmd_type='run')

            assert p_process is not None
            self.__solver_run.append(p_process)

        # checking spawning after n_parallel calls to avoid sleeping $n times
        time.sleep(0.5)  # single wait time for all parallel runs
        for p_idx in range(self.__options['n_parallel_env']):
            p_case_path = case_path + f'_{p_idx}'
            self._check_subprocess(self.__solver_run[p_idx], shell_cmd, run_cmd, p_case_path, cmd_type='run')

        # initiate precice interface and read single mesh data
        self._init_precice()
        self._set_precice_data()

        if self.__interface.is_action_required(action_write_initial_data()):
            # what is the action for this case no action have been provided
            # TODO: what is the first action before we can do this reliably
            # self.__write_data = {}
            # for p_idx in range(self.__options['n_parallel_env']):
            #     initial_action = self.setup_initial_action(p_idx)
            #     conv_action = self.setup_patch_field_to_write(initial_action, self.__patch_data)  # TODO: self.__patch_data to be moved into setup
            #     actions_dict = self.setup_action_to_write_data(conv_action, p_idx)

            #     self.__write_data.update(actions_dict)
            # self._write()
            self.__interface.mark_action_fulfilled(action_write_initial_data())

        t0 = time.time()
        if not self.__prerun_needed:
            self.__interface.initialize_data()  # if initialize="True" --> push solver one time-window forward
            self.__t = self.__precice_dt

        print(f"RL-gym self.__interface.initialize_data() done in {time.time()-t0} seconds")
        # this results in reading data ahead of time when this is participant 2
        if self.__interface.is_read_data_available():
            self._read()

        self.__is_initialized = True
        self.__is_first_reset = False
       
        self.__probes_rewards_data = {}
        self.__precice_read_data = {}

        # self._read_observations()  # read observation from probe files
        if self.__prerun_needed:
            self._read_prerun_probes_rewards_files()
            self.__t = self.__prerun_t
            self.__max_time += self.__prerun_t
        else:
            self._read_probes_rewards_files()
            self.__prerun_t = self.__precice_dt

<<<<<<< HEAD
        obs_list = self.setup_observations(n_lookback=0)
=======
        obs_np = self.setup_observations()

        if self.__options['n_parallel_env'] == 1:
            obs_np = obs_np[0]

>>>>>>> a3b72036
        if return_info:
            return obs_np, {}
        return obs_np

    def step(self, action):
        t0 = time.time()
        if not isinstance(action, list) and not isinstance(action, np.ndarray):
            raise Exception("Action should be either a list or numpy array")
        if isinstance(action, np.ndarray) and len(action.shape) == 2 and action.shape[0] == 1:
            action = action[0, :]

        if not self.__is_initialized:
            raise Exception("Call reset before interacting with the environment.")

        if self.__interface.is_action_required(
                action_write_iteration_checkpoint()):
            self.__interface.mark_action_fulfilled(
                action_write_iteration_checkpoint())

        self.__write_data = {}

        if self.__options['n_parallel_env'] > 1:
            action = action.squeeze().tolist()
        else:
            action = action[0]
            
        # dummy random values to be sent to the solver
        for p_idx in range(self.__options['n_parallel_env']):
            conv_action = self.setup_patch_field_to_write(action[p_idx], self.__patch_data)  # TODO: self.__patch_data to be moved into setup
            actions_dict = self.setup_action_to_write_data(conv_action, p_idx)
            self.__write_data.update(actions_dict)

        t1 = time.time()

        # print('inside step function --- just before advance===========================')
        # print(self.__write_data)

        if self.__prerun_needed:
            self._initialize()
            self.__prerun_needed = False
        else:
            self._advance()  # run fluid solver to complete the next time-window
        t2 = time.time()

        # self._read_observations()  # read observation from probe files
        self._read_probes_rewards_files()
        t3 = time.time()
        observations = self.setup_observations()
        rewards = self.setup_reward()

        t4 = time.time()
        print(f'Inside step function run times, write data: {t1-t0}, advance: {t2-t1}, read data: {t3-t2}, process read data: {t4-t3}')
        done = not self.__interface.is_coupling_ongoing()
        # delete precice object upon done (a workaround to get precice reset)

        if done:
            self.__interface.finalize()
            del self.__interface
            print("preCICE finalized...\n")
            # we need to check here that solver run is finalized
            self.__solver_run = self._finalize_subprocess(self.__solver_run)

            # reset pointers
            self.__interface = None
            self.__solver_full_reset = False
            dones = [True] * rewards.shape[0]
        else:
            dones = [False] * rewards.shape[0]

        if self.__options['n_parallel_env'] == 1:
            observations = observations[0]
            rewards = rewards[0]
            dones = dones[0]

        return observations, rewards, dones, {}

    def render(self, mode='human'):
        """ not implemented """
        if mode == "human":
            pass

    def close(self):
        """ not implemented """

    # preCICE related methods:
    def _init_precice(self):

        if self.__interface:
            raise Exception("precice interface already initialized, we should not reach here in normal situations")
        self.__interface = precice.Interface("RL-Gym", self.__options['precice_cfg'], 0, 1)

        self.__time_window = 0

        self.__dim = self.__interface.get_dimensions()

        self.__mesh_id = {}
        self.__vertex_coords = {}
        self.__vertex_ids = {}
        for mesh_name in self.__mesh_list:
            mesh_id = self.__interface.get_mesh_id(mesh_name)
            print(f"Mesh_ID: {mesh_id}, Mesh_name: {mesh_name}")
            # bounding_box = [-np.inf, np.inf] * self.__dim
            # self.__interface.set_mesh_access_region(mesh_id, bounding_box)  # ERROR:  setMeshAccessRegion may only be called once.
            self.__mesh_id[mesh_name] = mesh_id

            # TODO: not in use - for now we use a shared global grid
            # vertex_coords = self.setup_mesh_coords(mesh_name)

            # vertex_coords = np.zeros([5, self.__dim])
            # TODO: a separate function to deal with patch_integrate geometric data
            Cf = []
            for patch_name in self.__patch_data.keys():
                Cf.append(self.__patch_data[patch_name]['Cf'])
            vertex_coords = np.array([item for sublist in Cf for item in sublist])

            vertex_ids = self.__interface.set_mesh_vertices(mesh_id, vertex_coords)
            self.__vertex_ids[mesh_name] = vertex_ids
            self.__vertex_coords[mesh_name] = vertex_coords
        # establish connection with the solver
        self.__precice_dt = self.__interface.initialize() # if initialize="False" --> run solver to complete one time-window 

    def _advance(self):
        self._write()
        self.__interface.advance(self.__precice_dt)
        # increase the time before reading the probes/forces for internal consistency checks
        if self.__interface.is_time_window_complete():
            self.__time_window += 1
        self.__t += self.__precice_dt

        # dummy advance to finalize time-window and coupling status
        if math.isclose(self.__t, self.__max_time):
            self.__interface.advance(self.__precice_dt)
    
    def _initialize(self):
        self._write()
        self.__interface.initialize_data()#self.__interface.advance(self.__precice_dt)
        # increase the time before reading the probes/forces for internal consistency checks
        self.__time_window += 1
        self.__t += self.__precice_dt

    def _set_precice_data(self):
        self.__read_ids = {}
        self.__write_ids = {}

        # precice data from a single mesh on the solver side
        for mesh_name in self.__mesh_list:
            try:
                read_var_list = self.__mesh_variables[mesh_name]['read']
            except Exception as e:
                # a valid situation when the mesh doesn't have any read variables
                read_var_list = []
            try:
                write_var_list = self.__mesh_variables[mesh_name]['write']
            except Exception as e:
                # a valid situation when the mesh doesn't have any write variables
                write_var_list = []

            for read_var in read_var_list:
                self.__read_ids[read_var] = self.__interface.get_data_id(read_var, self.__mesh_id[mesh_name])

            for write_var in write_var_list:
                self.__write_ids[write_var] = self.__interface.get_data_id(write_var, self.__mesh_id[mesh_name])

    def _read(self):
        if self.__interface.is_read_data_available():
            pass
            # for mesh_name in self.__mesh_list:
            #     try:
            #         read_var_list = self.__mesh_variables[mesh_name]['read']
            #     except Exception as e:
            #         read_var_list = []
            #     for read_var in read_var_list:
            #         if read_var in self.vector_variables:
            #             self.__precice_read_data[read_var] = self.__interface.read_block_vector_data(
            #                 self.__read_ids[read_var], self.__vertex_ids[mesh_name])
            #         else:
            #             self.__precice_read_data[read_var] = self.__interface.read_block_scalar_data(
            #                 self.__read_ids[read_var], self.__vertex_ids[mesh_name])
            #         print(f"(RL-Gym), avg-{read_var} using {mesh_name} read = {self.__precice_read_data[read_var].mean():.4f}")
            #         print("-------------------------------------------")

    def _write(self):
        for mesh_name in self.__mesh_list:
            try:
                write_var_list = self.__mesh_variables[mesh_name]['write']
            except Exception as e:
                write_var_list = []
            for write_var in write_var_list:
                if write_var in self.vector_variables:
                    self.__interface.write_block_vector_data(
                        self.__write_ids[write_var], self.__vertex_ids[mesh_name], self.__write_data[write_var])
                else:
                    self.__interface.write_block_scalar_data(
                        self.__write_ids[write_var], self.__vertex_ids[mesh_name], self.__write_data[write_var])
                print(f"(RL-Gym), avg-{write_var} using {mesh_name} write = {self.__write_data[write_var].mean():.4f}")
                print("-------------------------------------------")

    def _launch_dummy_subprocess(self, process_idx, cwd):
        cmd_str = f'python -u fluid-solver.py'
        subproc = subprocess.Popen(cmd_str, shell=True, cwd=cwd)
        return subproc

    def _launch_subprocess(self, shell_cmd, cmd, cwd, cmd_type):
        cmd_str = f'. ../{shell_cmd} {cmd}'  # here we have relative path
        if cmd_type in ['clean', 'softclean', 'prerunclean']:
            print(cmd_type, cmd_str, cwd, os.getcwd())
            print("================")
            try:
                completed_process = subprocess.run(cmd_str, shell=True, cwd=cwd)
            except Exception as e:
                print(e)
                raise Exception(f'failed to run {cmd_type}: {cmd_str} from the folder {cwd}')

            if completed_process.returncode != 0:
                raise Exception(f"run is not successful: {completed_process}")
            return None
        elif cmd_type in ['preprocess', 'prerun']:
            # preprocess on the main folder before the symbolic links
            print(cmd_type, cmd_str, cwd, os.getcwd())
            print("================")
            completed_process = subprocess.run(cmd_str, shell=True, cwd=cwd)
            if completed_process.returncode != 0:
                raise Exception(f"run is not successful: {completed_process}")
            return None
        else:
            print(cmd_type, cmd_str, cwd, os.getcwd())
            print("================")
            subproc = subprocess.Popen(cmd_str, shell=True, cwd=cwd)
            return subproc

    def _check_subprocess(self, subproc, shell_cmd, cmd, cwd, cmd_type):
        cmd_str = f'. ../{shell_cmd} {cmd}'  # here we have relative path

        # check if the spawning process is successful
        if not psutil.pid_exists(subproc.pid):
            raise Exception(f'Error: subprocess failed to be launched {cmd_type}: {cmd_str} run from {cwd}')

        # finalize the subprocess if it is terminated (normally/abnormally)
        if psutil.Process(subproc.pid).status() == psutil.STATUS_ZOMBIE:
            print(psutil.Process(subproc.pid), psutil.Process(subproc.pid).status())
            raise Exception(f'Error: subprocess failed to be launched  {cmd_type}: {cmd_str} STATUS_ZOMBIE run from {cwd}')

    def _finalize_subprocess(self, process_list):
        for subproc in process_list:
            if subproc and psutil.pid_exists(subproc.pid):
                if psutil.Process(subproc.pid).status() != psutil.STATUS_ZOMBIE:
                    print("subprocess status is not zombie - waiting to finish ...")
                    exit_signal = subproc.wait()
                else:
                    print("subprocess status is zombie - cleaning up ...")
                    exit_signal = subproc.poll()
                # check the subprocess exit signal
                if exit_signal != 0:
                    raise Exception("subprocess failed to complete its shell command: " + subproc.args)
                print("subprocess successfully completed its shell command: " + subproc.args)

                # # force to kill the subprocess if still around
                # self._kill_subprocess(subproc) #  not necessary, poll/wait should do the job!
        return []

    # def _read_observations(self):
    #     if not self.__options['is_dummy_run']:
    #         # read precice after reading the files to avoid a nasty bug because of slow reading from files
    #         self._read_probes_rewards_files()
    #         self._read()

    def define_env_obs_act(self):
        # TODO: this should be problem specific
        # 1) action space need to be generalized here
        # 2) action space is not equal to observation space
        # 3) some of variables are scaler and other are vector
        # 4) where is rewards -- it is communicated? or read from online file?

        self.__n = 0
        # TODO: hidden assumption rl_gym have one mesh
        for mesh_name in self.__mesh_list:
            self.__n += self.__vertex_coords[mesh_name].shape[0]

        self.__n = int(self.__n / self.__options['n_parallel_env'])  # TODO: ????

    def _get_probes_rewards_dict(self, type_str, n_lookback):
        if not self.__is_initialized:
            raise Exception("Call reset before interacting with the environment.")

        # get the data within a time_window for computing reward
        if self.__time_window == 0:
            time_bound = [0, self.__prerun_t]
        else:
            time_bound = [self.__t - (n_lookback * self.__precice_dt) , self.__t]
        data_dict = {}
        for field_ in self.__options['postprocessing_data'].keys():
            for p_idx in range(self.__options['n_parallel_env']):
                p_field_ = f'{field_}_{p_idx}'
                field_info = self.__options['postprocessing_data'][field_]
                if field_info['use'] == type_str and \
                        p_field_ in self.__probes_rewards_data.keys() and \
                        len(self.__probes_rewards_data[p_field_]) > 0:
                    # avoid the starting again and again from t0 by working in reverse order
                    full_data = self.__probes_rewards_data[p_field_][::-1]
                    data_per_trj = []
                    for data in full_data:
                        time_stamp = data[0]
                        if math.isclose(time_stamp, time_bound[0]):
                            break

                        if time_stamp > time_bound[1]:
                            continue
                        else:
                            data_per_trj.append(data)


                    data_dict[p_field_] = data_per_trj[::-1]
                    # print(f"_get_probes_rewards_dict: {p_field_}")
                    # print(data_dict[p_field_])

        return data_dict

    def _get_observations_dict(self, n_lookback):
        return self._get_probes_rewards_dict("observation", n_lookback)

    def _get_reward_dict(self, n_lookback):
        return self._get_probes_rewards_dict("reward", n_lookback)

    def _read_probes_rewards_files(self):
        # sequential read of a single line (last line) of the file at each RL-Gym step

        for p_idx in range(self.__options['n_parallel_env']):
            p_case_path = self.__options['case_path'] + f'_{p_idx}'
            for field_ in self.__options['postprocessing_data'].keys():

                temp_filename = f"{p_case_path}{self.__options['postprocessing_data'][field_]['output_file']}"
                print(f'reading filename: {temp_filename}')

                if temp_filename not in self.__postprocessing_filehandler_dict.keys():
                    # file_object = open(temp_filename, 'r')
                    file_object = open_file(temp_filename)
                    self.__postprocessing_filehandler_dict[temp_filename] = file_object

                # data = np.loadtxt(temp_filename  , unpack=True, usecols=[0, 1, 3])
                time_idx = 0
                # utils.wait_for_file(temp_filename, sleep_time=0.1)
                n_fields_expected = self.__options['postprocessing_data'][field_]['size']

                while not math.isclose(time_idx, self.__t):  # read till the end of time-window             

                    while True:
                        is_comment, time_idx, n_probes, probe_data = \
                            robust_readline(self.__postprocessing_filehandler_dict[temp_filename], n_fields_expected, sleep_time=0.01)
                        if not is_comment and n_fields_expected == n_probes:
                            break

                    # print(f"time: {time_idx}, Number of probes {n_probes}, probes data {probe_data}")
                    p_field_ = f'{field_}_{p_idx}'
                    if p_field_ not in self.__probes_rewards_data.keys():
                        self.__probes_rewards_data[p_field_] = []
                    self.__probes_rewards_data[p_field_].append([time_idx, n_probes, probe_data])

                    # line_text = self.__postprocessing_filehandler_dict[temp_filename].readline()
                    # if line_text == "":
                    #     continue
                    # # assert len(line_text) > 0, 'read a single line but it is of length 0 !!'
                    # line_text = line_text.strip()
                    # if len(line_text) > 0:
                    #     try:
                    #         is_comment, time_idx, n_probes, probe_data = parse_probe_lines(line_text)
                    #         # print(is_comment, time_idx, n_probes, probe_data)
                    #     except Exception as e:
                    #         continue
                    #     if is_comment:
                    #         time_idx = 0
                    #         continue
                    #     # print(f"time: {time_idx}, Number of probes {n_probes}, probes data {probe_data}")
                    #     p_field_ = f'{field_}_{p_idx}'
                    #     if p_field_ not in self.__probes_rewards_data.keys():
                    #         self.__probes_rewards_data[p_field_] = []
                    #     self.__probes_rewards_data[p_field_].append([time_idx, n_probes, probe_data])

                assert math.isclose(time_idx, self.__t), f"probes/forces data should be at the same time as RL-Gym: {time_idx} vs {self.__t}"    
   
    def _read_prerun_probes_rewards_files(self):

        for p_idx in range(self.__options['n_parallel_env']):
            p_case_path = self.__options['case_path'] + f'_{p_idx}'
            for field_ in self.__options['postprocessing_data'].keys():

                temp_filename = f"{p_case_path}{self.__options['postprocessing_data'][field_]['prerun_output_file']}"
                print(f'reading filename: {temp_filename}')

                if temp_filename not in self.__postprocessing_filehandler_dict.keys():
                    # file_object = open(temp_filename, 'r')
                    file_object = open_file(temp_filename)
                    self.__postprocessing_filehandler_dict[temp_filename] = file_object

                # data = np.loadtxt(temp_filename  , unpack=True, usecols=[0, 1, 3])
                time_idx = 0

                while True:
                    line_text = self.__postprocessing_filehandler_dict[temp_filename].readline()
                    if line_text == "":
                        break
                    is_comment, time_idx, n_probes, probe_data = parse_probe_lines(line_text.strip())
                    if is_comment:
                        continue
                    
                    # print(f"time: {time_idx}, Number of probes {n_probes}, probes data {probe_data}")
                    p_field_ = f'{field_}_{p_idx}'
                    if p_field_ not in self.__probes_rewards_data.keys():
                        self.__probes_rewards_data[p_field_] = []
                    self.__probes_rewards_data[p_field_].append([time_idx, n_probes, probe_data])

        first_key = list(self.__options['postprocessing_data'].keys())[0] + '_0'
        self.__prerun_t = self.__probes_rewards_data[first_key][-1][0]
        
                
        for filename_ in self.__postprocessing_filehandler_dict.keys():
            file_object = self.__postprocessing_filehandler_dict[filename_]
            try:
                file_object.close()
            except Exception as e:
                print(f"error in closing probes/forces file: {e}")
                pass
    
    def _close_postprocessing_files(self):
        for filename_ in self.__postprocessing_filehandler_dict.keys():
            file_object = self.__postprocessing_filehandler_dict[filename_]
            try:
                file_object.close()
            except Exception as e:
                print(f"error in closing probes/forces file: {e}")
                pass
        self.__postprocessing_filehandler_dict = {}

    def setup_patch_field_to_write(self, action, patch_data):
        # TODO: this should be problem specific
        theta0 = [90, 270]
        w = [10, 10]
        theta0 = [math.radians(x) for x in theta0]
        w = [math.radians(x) for x in w]
        origin = np.array([0, 0, 0.005])
        radius = 0.05
        patch_flow_rate = [-action, action]
        U = []

        for idx, patch_name in enumerate(patch_data.keys()):
            print(f"Prescribed action: FlowRate = {patch_flow_rate[idx]:.7f} [m/s3] on {patch_name}")
            patch_ctr = np.array([radius * math.cos(theta0[idx]), radius * math.sin(theta0[idx]), origin[2]])
            magSf = patch_data[patch_name]['magSf']
            Sf = patch_data[patch_name]['Sf']
            Cf = patch_data[patch_name]['Cf']
            nf = patch_data[patch_name]['nf']
            w_patch = w[idx]
            # convert volumetric flow rate to a sinusoidal profile on the interface
            avg_U = patch_flow_rate[idx] / np.sum(magSf)

            d = (patch_ctr - origin) / (np.sqrt((patch_ctr - origin).dot((patch_ctr - origin))))

            U_patch = np.zeros((Cf.shape[0], 3))

            # estimated flow rate based on the sinusoidal profile
            Q_calc = 0
            for i, c in enumerate(Cf):
                r = (c - origin) / (np.sqrt((c - origin).dot((c - origin))))
                theta = math.acos(np.dot(r, d))
                U_patch[i] = avg_U * math.pi / 2 * math.cos(math.pi / w_patch * theta) * nf[i]
                Q_calc += U_patch[i].dot(Sf[i])

            # correct velocity profile to enforce mass conservation
            Q_err = patch_flow_rate[idx] - Q_calc
            U_err = Q_err / np.sum(magSf) * nf
            U_patch += U_err

            # return the velocity profile
            Q_final = 0
            for i, Uf in enumerate(U_patch):
                Q_final += Uf.dot(Sf[i])

            if math.isclose(Q_final, patch_flow_rate[idx]):
                print(f"Set flow rate = {Q_final:.7f} [m/s3] on the {patch_name} interface")
                U.append(U_patch)
            else:
                raise Exception('estimated velocity profile violates mass conservation')

        U_profile = np.array([item for sublist in U for item in sublist])

        return U_profile

    def setup_mesh_data(self, case_path, patches):  #TODO: check why it fails for binary data
        """ parse polyMesh to get interface points:"""
        t0 = time.time()
        print('starting to parse FoamMesh')
        foam_mesh = FoamMesh(case_path)
        print(f'Done to parsing FoamMesh in {time.time()-t0} seconds')

        # nodes = foam_mesh.boundary_face_nodes(b'interface')
        # self.__n = nodes.shape[0]
        # self.__grid = nodes

        # if len(self.__mesh_list) > 1:
        #     raise Exception('currently this only works for single mesh used for both observations and actions')
        patch_data = {}
        for patch in patches:
            Cf = foam_mesh.boundary_face_centres(patch.encode())        
            Sf, magSf, nf = foam_mesh.boundary_face_area(patch.encode())
            patch_data[patch] = {'Cf': Cf, 'Sf': Sf, 'magSf': magSf, 'nf': nf}
        return patch_data

    def setup_mesh_coords(self, mesh_name):  # TODO: not in use for now
        """ Problem specific function """
        return self.Cf

    def setup_env_obs_act(self):
        pass 
        # TODO: this should be problem specific
        # 1) action space need to be generalized here
        # 2) action space is not equal to observation space
        # 3) some of variables are scaler and other are vector
        # 4) where is rewards -- it is communicated? or read from online file?

        #self.__n = 0
        # for mesh_name in self.__mesh_list:
        #     self.__n += self.__vertex_coords[mesh_name].shape[0]
        # # TODO: this should work even if RL-Gym have more than one mesh (not tested)
        # self.__n = int(self.__n / self.__options['n_parallel_env'])
        # print(f'size of the grid is {self.__n}')

        # self.action_space = spaces.Box(
        #     low=-0.00001, high=0.00001, shape=(1, ), dtype=np.float64)
        # self.observation_space = spaces.Box(
        #     low=-np.inf, high=np.inf, shape=(11,), dtype=np.float64)

    def setup_action_to_write_data(self, action, p_idx=0):
        """ Problem specific function """
        """ return dummy random values for Velocity """
        write_data_dict = {f"Velocity_{p_idx}": action}
        return write_data_dict

    def setup_initial_action(self, p_idx):
        # should we setup this in side of the options?
        return 0.0

    def setup_observations(self, n_lookback=1):
        obs_dict = self._get_observations_dict(n_lookback)
        # now we print all of the observations to a list
        # obs_list = []
        # # we should be filtering here some of the columns only
        # for field_ in obs_dict.keys():
        #     obs_list.append([field_, obs_dict[field_]])
        # return obs_list

        # list container to store 'pressure' probes
        obs_list = []
        print("\n---------------------------------------")
        print("probes avg-pressure for:")
        for p_idx in range(self.__options['n_parallel_env']):
            dict_name = f'p_{p_idx}'
            # data = obs_dict[dict_name][-1]
            # obs_list.append(data[2])
            pressures = [[[x[0]] + x[2]] for x in obs_dict[dict_name]]
            pressures = np.array(pressures).squeeze()  # first column is time and the rest are the probes
            obs_list.append(pressures[-1, 1:])  # only the last timestep and remove the timestamp

            print(f'Trajectory#{p_idx}:')
            print(f'Time: {pressures[-1, 0]} --> p_avg: {np.mean(pressures[-1, 1:])}')
<<<<<<< HEAD
           
        return np.array(obs_list).tolist() # list of list
=======
        # check the function _flatten_obs in stable_baseline3 for more general approach
        # https://stable-baselines3.readthedocs.io/en/master/_modules/stable_baselines3/common/vec_env/subproc_vec_env.html#SubprocVecEnv.reset

        return np.stack(obs_list)
>>>>>>> a3b72036

    def setup_reward(self,n_lookback=1, lookback_time=0.025):
        """ Problem specific function """

        lookback_time = 0.335  # 1/2.9850746268656714
        n_lookback = 14  # how many precice timesteps to cover the lookback time

        reward_dict = self._get_reward_dict(n_lookback=n_lookback)
        # list container to store 'force-based' reward per trajectory
        reward_list = []

        print("\n---------------------------------------")
        print("Cd and Cl data for:")
        for p_idx in range(self.__options['n_parallel_env']):

            var_name = f'forces_{p_idx}'
            data_list = reward_dict[var_name]

            Cd = np.array([[x[0], x[2][0]] for x in data_list]).squeeze()
            Cl = np.array([[x[0], x[2][2]] for x in data_list]).squeeze()

            print(f'Trajectory#{p_idx}:')
            print(f'Time: {Cd[0, 0]} --> Cd: {Cd[0, 1]}, Cl: {Cl[0, 1]}')
            print(f'Time: {Cd[-1, 0]} --> Cd: {Cd[-1, 1]}, Cl: {Cl[-1, 1]}')

            last_time = Cd[-1, 0]
            start_time = last_time - lookback_time
            # average is in-correct because if we might be using adaptive time-stepping
            Cd_uniform = np.interp(np.linspace(start_time, last_time, num=100, endpoint=True), Cd[:, 0], Cd[:, 1])
            Cl_uniform = np.interp(np.linspace(start_time, last_time, num=100, endpoint=True), Cl[:, 0], Cl[:, 1])
            reward_value = np.mean(Cd_uniform) + 0.2 * np.mean(Cl_uniform)
            # reward_value = np.mean(Cd[:, 1]) + 0.2 * np.mean(Cl[:, 1])
            reward_list.append(-reward_value)

            # Cd = []
            # Cl = []
            # for row in data_list:
            #     Cd.append(row[2][0])
            #     Cl.append(abs(row[2][2]))

            # print(f'Trajectory#{p_idx}:')
            # print(f'Time: {data_list[0][0]} --> Cd: {Cd[0]}, Cl: {Cl[0]}')
            # print(f'Time: {data_list[-1][0]} --> Cd: {Cd[-1]}, Cl: {Cl[-1]}')
            # reward_list.append(-np.mean(Cd) - 0.2 * np.mean(Cl))
        print("---------------------------------------\n")

<<<<<<< HEAD
        return np.array(reward_list).squeeze() # numpy array
=======
        return np.array(reward_list)
>>>>>>> a3b72036
<|MERGE_RESOLUTION|>--- conflicted
+++ resolved
@@ -291,18 +291,20 @@
             self._read_probes_rewards_files()
             self.__prerun_t = self.__precice_dt
 
-<<<<<<< HEAD
+
         obs_list = self.setup_observations(n_lookback=0)
-=======
-        obs_np = self.setup_observations()
-
-        if self.__options['n_parallel_env'] == 1:
-            obs_np = obs_np[0]
-
->>>>>>> a3b72036
+
+        # obs_np = self.setup_observations()
+
+        # if self.__options['n_parallel_env'] == 1:
+        #     obs_np = obs_np[0]
+        # if return_info:
+        #     return obs_np, {}
+        # return obs_np
+
         if return_info:
-            return obs_np, {}
-        return obs_np
+            return obs_list, {}
+        return obs_list
 
     def step(self, action):
         t0 = time.time()
@@ -347,14 +349,44 @@
         # self._read_observations()  # read observation from probe files
         self._read_probes_rewards_files()
         t3 = time.time()
-        observations = self.setup_observations()
-        rewards = self.setup_reward()
-
+
+
+        # observations = self.setup_observations()
+        # rewards = self.setup_reward()
+
+        # t4 = time.time()
+        # print(f'Inside step function run times, write data: {t1-t0}, advance: {t2-t1}, read data: {t3-t2}, process read data: {t4-t3}')
+        # done = not self.__interface.is_coupling_ongoing()
+        # # delete precice object upon done (a workaround to get precice reset)
+
+        # if done:
+        #     self.__interface.finalize()
+        #     del self.__interface
+        #     print("preCICE finalized...\n")
+        #     # we need to check here that solver run is finalized
+        #     self.__solver_run = self._finalize_subprocess(self.__solver_run)
+
+        #     # reset pointers
+        #     self.__interface = None
+        #     self.__solver_full_reset = False
+        #     dones = [True] * rewards.shape[0]
+        # else:
+        #     dones = [False] * rewards.shape[0]
+
+        # if self.__options['n_parallel_env'] == 1:
+        #     observations = observations[0]
+        #     rewards = rewards[0]
+        #     dones = dones[0]
+
+        # return observations, rewards, dones, {}
+
+
+        obs_list = self.setup_observations()
+        reward = self.setup_reward()
         t4 = time.time()
         print(f'Inside step function run times, write data: {t1-t0}, advance: {t2-t1}, read data: {t3-t2}, process read data: {t4-t3}')
         done = not self.__interface.is_coupling_ongoing()
         # delete precice object upon done (a workaround to get precice reset)
-
         if done:
             self.__interface.finalize()
             del self.__interface
@@ -365,16 +397,12 @@
             # reset pointers
             self.__interface = None
             self.__solver_full_reset = False
-            dones = [True] * rewards.shape[0]
-        else:
-            dones = [False] * rewards.shape[0]
-
-        if self.__options['n_parallel_env'] == 1:
-            observations = observations[0]
-            rewards = rewards[0]
-            dones = dones[0]
-
-        return observations, rewards, dones, {}
+
+        return obs_list, reward, done, {}
+
+
+
+
 
     def render(self, mode='human'):
         """ not implemented """
@@ -863,15 +891,15 @@
 
             print(f'Trajectory#{p_idx}:')
             print(f'Time: {pressures[-1, 0]} --> p_avg: {np.mean(pressures[-1, 1:])}')
-<<<<<<< HEAD
+
            
         return np.array(obs_list).tolist() # list of list
-=======
+
         # check the function _flatten_obs in stable_baseline3 for more general approach
         # https://stable-baselines3.readthedocs.io/en/master/_modules/stable_baselines3/common/vec_env/subproc_vec_env.html#SubprocVecEnv.reset
 
-        return np.stack(obs_list)
->>>>>>> a3b72036
+        #return np.stack(obs_list)
+
 
     def setup_reward(self,n_lookback=1, lookback_time=0.025):
         """ Problem specific function """
@@ -918,8 +946,7 @@
             # reward_list.append(-np.mean(Cd) - 0.2 * np.mean(Cl))
         print("---------------------------------------\n")
 
-<<<<<<< HEAD
+
         return np.array(reward_list).squeeze() # numpy array
-=======
-        return np.array(reward_list)
->>>>>>> a3b72036
+
+        #return np.array(reward_list)
